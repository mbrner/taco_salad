--- conflicted
+++ resolved
@@ -464,14 +464,12 @@
         n_valid_cuts = np.sum(np.isfinite(cut_values))
         if n_valid_cuts == 0:
             raise RuntimeError('No valid cuts found! If manual positions '
-                                'being used, they are not in the range of the '
-                                'examples!')
+                               'being used, they are not in the range of the '
+                               'examples!')
         cut_values_filled = self.fill_gaps(cut_values)
 
         return cut_values_filled
 
-<<<<<<< HEAD
-=======
     def __add__(self, other):
         copy = deepcopy(self)
         if isinstance(other, ConfidenceCutter):
@@ -589,8 +587,4 @@
         return self
 
     def __call__(self, x):
-        return self.cut_opts.curve(x)
-
->>>>>>> ab8093b9
-    def get_params():
-        pass+        return self.cut_opts.curve(x)